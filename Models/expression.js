--- conflicted
+++ resolved
@@ -212,26 +212,7 @@
    * @param {Object} filters - Time period filters
    * @returns {Promise<Array>} - Array of received expressions
    */
-<<<<<<< HEAD
-  static async getReceivedExpressions(empId, filters = {}) {
-    try {
-      let sql = `
-        SELECT EH.*,
-               CASE 
-                 WHEN EH.EXP_TYPE = 'G' THEN 'praise'
-                 WHEN EH.EXP_TYPE = 'B' THEN 'suggestion'
-               END as type,
-               CASE 
-                 WHEN EH.EXP_KIND = 'X' THEN 1
-                 WHEN EH.EXP_KIND = 'H' THEN 0
-               END as isPublic,
-               TO_CHAR(EH.EXP_DATE, 'YYYY-MM-DD') as date,
-               TO_CHAR(EH.EXP_DATE, 'HH24:MI') as time,
-               EXTRACT(MONTH FROM EH.EXP_DATE) - 1 as month,
-               EXTRACT(YEAR FROM EH.EXP_DATE) as year
-        FROM KPDBA.EXPRESSION_HEAD EH
-        WHERE EH.EXP_TO = :empId 
-=======
+
 static async getReceivedExpressions(empId, filters = {}) {
   try {
     let sql = `
@@ -257,7 +238,6 @@
         EXTRACT(YEAR FROM EH.EXP_DATE) AS EXP_YEAR
       FROM KPDBA.EXPRESSION_HEAD EH
       WHERE EH.EXP_TO = :empId
->>>>>>> 702c8369
         AND EH.STATUS = 'T'
     `;
 
